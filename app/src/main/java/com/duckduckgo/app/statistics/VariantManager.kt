--- conflicted
+++ resolved
@@ -52,17 +52,6 @@
 
             // Notification Drip Experiment
             Variant(
-<<<<<<< HEAD
-                key = "mb",
-                weight = 0.0,
-                features = emptyList(),
-                filterBy = { noFilter() }),
-            Variant(
-                key = "mk",
-                weight = 0.0,
-                features = listOf(BottomBarNavigation),
-                filterBy = { noFilter() })
-=======
                 key = "za",
                 weight = 1.0,
                 features = listOf(VariantFeature.DripNotification, VariantFeature.Day1PrivacyNotification, VariantFeature.Day3ClearDataNotification),
@@ -92,7 +81,6 @@
                 weight = 1.0,
                 features = listOf(VariantFeature.DripNotification, VariantFeature.Day1DripB2Notification, VariantFeature.Day3ClearDataNotification),
                 filterBy = { isEnglishLocale() })
->>>>>>> 046beaf0
 
             // All groups in an experiment (control and variants) MUST use the same filters
         )
