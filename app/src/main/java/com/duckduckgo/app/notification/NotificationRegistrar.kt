/*
 * Copyright (c) 2018 DuckDuckGo
 *
 * Licensed under the Apache License, Version 2.0 (the "License");
 * you may not use this file except in compliance with the License.
 * You may obtain a copy of the License at
 *
 *     http://www.apache.org/licenses/LICENSE-2.0
 *
 * Unless required by applicable law or agreed to in writing, software
 * distributed under the License is distributed on an "AS IS" BASIS,
 * WITHOUT WARRANTIES OR CONDITIONS OF ANY KIND, either express or implied.
 * See the License for the specific language governing permissions and
 * limitations under the License.
 */

package com.duckduckgo.app.notification

import android.annotation.TargetApi
import android.app.NotificationChannel
import android.app.NotificationManager
import android.app.NotificationManager.IMPORTANCE_NONE
import android.content.Context
import android.os.Build.VERSION.SDK_INT
import android.os.Build.VERSION_CODES.O
import androidx.annotation.StringRes
import androidx.core.app.NotificationManagerCompat
import com.duckduckgo.app.browser.R
import com.duckduckgo.app.settings.db.SettingsDataStore
import com.duckduckgo.app.statistics.pixels.Pixel
import timber.log.Timber
import javax.inject.Inject

class NotificationRegistrar @Inject constructor(
    private val context: Context,
    private val manager: NotificationManager,
    private val compatManager: NotificationManagerCompat,
    private val settingsDataStore: SettingsDataStore,
    private val pixel: Pixel
) {

    data class Channel(
        val id: String,
        @StringRes val name: Int,
        val priority: Int
    )

    object NotificationId {
        const val ClearData = 100
        const val PrivacyProtection = 101
<<<<<<< HEAD
        const val Facebook = 105
=======
        const val Article = 103 // 102 was used for the search notification hence using 103 moving forward
        const val AppFeature = 104
>>>>>>> 046beaf0
    }

    object ChannelType {
        val FILE_DOWNLOADING = Channel(
            "com.duckduckgo.downloading",
            R.string.notificationChannelFileDownloading,
            NotificationManagerCompat.IMPORTANCE_LOW
        )
        val FILE_DOWNLOADED = Channel(
            "com.duckduckgo.downloaded",
            R.string.notificationChannelFileDownloaded,
            NotificationManagerCompat.IMPORTANCE_LOW
        )
        val TUTORIALS = Channel(
            "com.duckduckgo.tutorials",
            R.string.notificationChannelTutorials,
            NotificationManagerCompat.IMPORTANCE_DEFAULT
        )
    }

    private val channels = (listOf(
        ChannelType.FILE_DOWNLOADING,
        ChannelType.FILE_DOWNLOADED,
        ChannelType.TUTORIALS
    ))

    fun registerApp() {
        if (SDK_INT < O) {
            Timber.d("No need to register for notification channels on this SDK version")
            return
        }
        configureNotificationChannels()
    }

    @TargetApi(O)
    private fun configureNotificationChannels() {
        val notificationChannels = channels.map {
            NotificationChannel(it.id, context.getString(it.name), it.priority)
        }
        manager.createNotificationChannels(notificationChannels)
    }

    fun updateStatus() {
        val systemEnabled = compatManager.areNotificationsEnabled()
        val allChannelsEnabled = when {
            SDK_INT >= O -> manager.notificationChannels.all { it.importance != IMPORTANCE_NONE }
            else -> true
        }

        updateStatus(systemEnabled && allChannelsEnabled)
    }

    fun updateStatus(enabled: Boolean) {
        if (settingsDataStore.appNotificationsEnabled != enabled) {
            pixel.fire(if (enabled) Pixel.PixelName.NOTIFICATIONS_ENABLED else Pixel.PixelName.NOTIFICATIONS_DISABLED)
            settingsDataStore.appNotificationsEnabled = enabled
        }
    }
}<|MERGE_RESOLUTION|>--- conflicted
+++ resolved
@@ -48,12 +48,9 @@
     object NotificationId {
         const val ClearData = 100
         const val PrivacyProtection = 101
-<<<<<<< HEAD
-        const val Facebook = 105
-=======
         const val Article = 103 // 102 was used for the search notification hence using 103 moving forward
         const val AppFeature = 104
->>>>>>> 046beaf0
+        const val Facebook = 105
     }
 
     object ChannelType {
