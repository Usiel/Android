<?xml version="1.0" encoding="utf-8"?><!--
  ~ Copyright (c) 2019 DuckDuckGo
  ~
  ~ Licensed under the Apache License, Version 2.0 (the "License");
  ~ you may not use this file except in compliance with the License.
  ~ You may obtain a copy of the License at
  ~
  ~     http://www.apache.org/licenses/LICENSE-2.0
  ~
  ~ Unless required by applicable law or agreed to in writing, software
  ~ distributed under the License is distributed on an "AS IS" BASIS,
  ~ WITHOUT WARRANTIES OR CONDITIONS OF ANY KIND, either express or implied.
  ~ See the License for the specific language governing permissions and
  ~ limitations under the License.
  -->

<resources xmlns:tools="http://schemas.android.com/tools" tools:ignore="MissingTranslation">
    <!-- Download Manager problems -->
    <string name="downloadManagerDisabled">Download Manager is disabled</string>
    <string name="downloadManagerIncompatible">Download Manager not available on this device</string>
    <string name="enable">Enable</string>

<<<<<<< HEAD
    <!-- Fireproof websites -->
    <string name="fireproofWebsiteLoginDialogTitle">Would you like to Fireproof %s?</string>
    <string name="fireproofWebsiteLoginDialogDescription">Fireproof websites to stay signed in after using the Fire Button.</string>
    <string name="fireproofWebsiteLoginDialogPositive">Fireproof</string>
    <string name="fireproofWebsiteLoginDialogNegative">Not now</string>
    <string name="fireproofWebsiteItemsSectionTitle">Websites</string>
    <string name="fireproofWebsiteToogleText">When Signing In</string>
    <string name="fireproofWebsiteToogleTitle">Ask to Fireproof Websites</string>
=======
    <!-- Notifications Drip Experiment -->
    <string name="dripA1Title">How anonymous is DuckDuckGo?</string>
    <string name="dripA2Title">Tired of being tracked online? We can help.</string>
    <string name="dripA1Description">Learn why DuckDuckGo is better than Incognito.</string>
    <string name="dripA2Description">Learn how DuckDuckGo keeps you private.</string>
    <string name="dripB1Title">Customize your app icon</string>
    <string name="dripB2Title">Instantly clear tabs &amp; browsing data</string>
    <string name="dripB1Description">Visit settings to choose a different icon theme.</string>
    <string name="dripB2Description">Simply tap the Fire Button by the address bar.</string>
    <string name="dripAButtonText">Show Me</string>
    <string name="dripBButtonText">Try It Out</string>

>>>>>>> 9bef16b4
</resources><|MERGE_RESOLUTION|>--- conflicted
+++ resolved
@@ -20,16 +20,6 @@
     <string name="downloadManagerIncompatible">Download Manager not available on this device</string>
     <string name="enable">Enable</string>
 
-<<<<<<< HEAD
-    <!-- Fireproof websites -->
-    <string name="fireproofWebsiteLoginDialogTitle">Would you like to Fireproof %s?</string>
-    <string name="fireproofWebsiteLoginDialogDescription">Fireproof websites to stay signed in after using the Fire Button.</string>
-    <string name="fireproofWebsiteLoginDialogPositive">Fireproof</string>
-    <string name="fireproofWebsiteLoginDialogNegative">Not now</string>
-    <string name="fireproofWebsiteItemsSectionTitle">Websites</string>
-    <string name="fireproofWebsiteToogleText">When Signing In</string>
-    <string name="fireproofWebsiteToogleTitle">Ask to Fireproof Websites</string>
-=======
     <!-- Notifications Drip Experiment -->
     <string name="dripA1Title">How anonymous is DuckDuckGo?</string>
     <string name="dripA2Title">Tired of being tracked online? We can help.</string>
@@ -42,5 +32,12 @@
     <string name="dripAButtonText">Show Me</string>
     <string name="dripBButtonText">Try It Out</string>
 
->>>>>>> 9bef16b4
+    <!-- Fireproof websites -->
+    <string name="fireproofWebsiteLoginDialogTitle">Would you like to Fireproof %s?</string>
+    <string name="fireproofWebsiteLoginDialogDescription">Fireproof websites to stay signed in after using the Fire Button.</string>
+    <string name="fireproofWebsiteLoginDialogPositive">Fireproof</string>
+    <string name="fireproofWebsiteLoginDialogNegative">Not now</string>
+    <string name="fireproofWebsiteItemsSectionTitle">Websites</string>
+    <string name="fireproofWebsiteToogleText">When Signing In</string>
+    <string name="fireproofWebsiteToogleTitle">Ask to Fireproof Websites</string>
 </resources>